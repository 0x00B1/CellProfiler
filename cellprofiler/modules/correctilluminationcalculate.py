'''<b>Correct Illumination - Calculate</b> calculates an illumination function that is used to correct uneven
illumination/lighting/shading or to reduce uneven background in images
<hr>

This module calculates an illumination function that can either be saved to the
hard drive for later use or immediately applied to images later in the
pipeline. This function will correct for the uneven illumination in images.  
If saving, select <i>.mat</i> format in <b>SaveImages</b>.  
Use the <b>CorrectIlluminationApply</b> module to apply the
function to the image to be corrected.

Illumination correction is a challenge to do properly; please see the CellProfiler website for further advice.

See also <b>CorrectIlluminationApply</b>, <b>EnhanceOrSuppressFeatures</b>.
'''
# CellProfiler is distributed under the GNU General Public License.
# See the accompanying file LICENSE for details.
# 
# Copyright (c) 2003-2009 Massachusetts Institute of Technology
# Copyright (c) 2009-2013 Broad Institute
# 
# Please see the AUTHORS file for credits.
# 
# Website: http://www.cellprofiler.org


import numpy as np
import scipy.ndimage as scind
import scipy.linalg

import cellprofiler.cpimage  as cpi
import cellprofiler.objects as cpo
import cellprofiler.cpmodule as cpm
import cellprofiler.measurements as cpmeas
import cellprofiler.settings as cps
import cellprofiler.pipeline as cpp
import cellprofiler.workspace as cpw
import cellprofiler.cpmath.cpmorphology as cpmm
from cellprofiler.cpmath.smooth import smooth_with_function_and_mask
from cellprofiler.cpmath.smooth import circular_gaussian_kernel
from cellprofiler.cpmath.smooth import fit_polynomial
from cellprofiler.cpmath.filter import median_filter, convex_hull_transform
from cellprofiler.cpmath.cpmorphology import grey_erosion, grey_dilation
from cellprofiler.cpmath.cpmorphology import fixup_scipy_ndimage_result as fix
from cellprofiler.cpmath.bg_compensate import backgr, MODE_AUTO, MODE_BRIGHT
from cellprofiler.cpmath.bg_compensate import MODE_DARK, MODE_GRAY

IC_REGULAR         = "Regular"
IC_BACKGROUND      = "Background"
RE_MEDIAN          = "Median"
EA_EACH            = "Each"
EA_ALL             = "All"
EA_ALL_FIRST       = "All: First cycle"
EA_ALL_ACROSS      = "All: Across cycles"
SRC_LOAD_IMAGES    = "Load Images module"
SRC_PIPELINE       = "Pipeline"
SM_NONE            = "No smoothing"
SM_CONVEX_HULL     = "Convex Hull"
SM_FIT_POLYNOMIAL  = "Fit Polynomial"
SM_MEDIAN_FILTER   = "Median Filter"
SM_GAUSSIAN_FILTER = "Gaussian Filter"
SM_TO_AVERAGE      = "Smooth to Average"
SM_SPLINES         = "Splines"

FI_AUTOMATIC       = "Automatic"
FI_OBJECT_SIZE     = "Object size"
FI_MANUALLY        = "Manually"

ROBUST_FACTOR      = .02 # For rescaling, take 2nd percentile value

OUTPUT_IMAGE = "OutputImage"

class CorrectIlluminationCalculate(cpm.CPModule):
    
    module_name = "CorrectIlluminationCalculate"
    variable_revision_number = 2
    category = "Image Processing"
    
    def create_settings(self):
        """Create the setting variables
        """
        self.image_name = cps.ImageNameSubscriber("Select the input image","None", doc = '''
                                           What did you call the images to be used to calculate the illumination function?''')
        
        self.illumination_image_name = cps.ImageNameProvider(
            "Name the output image","IllumBlue", doc = '''
            What do you want to call the illumination function?''',
            provided_attributes={cps.AGGREGATE_IMAGE_ATTRIBUTE:True,
                                 cps.AVAILABLE_ON_LAST_ATTRIBUTE:False })
        
        self.intensity_choice = cps.Choice(
            "Select how the illumination function is calculated",
            [IC_REGULAR, IC_BACKGROUND],
            IC_REGULAR, doc = '''
            Do you want to calculate using regular intensities or background intensities?<br>
            <ul>
            <li><i>Regular:</i> If you have objects that are evenly dispersed across your image(s) and
             cover most of the image, the <i>Regular</i> method might be appropriate. Regular
             intensities makes the illumination function based on the intensity at
             each pixel of the image (or group of images if you are in <i>All</i> mode) and
             is most often rescaled (see below) and applied by division using
             <b>CorrectIlluminationApply.</b> Note that if you are in <i>Each</i> mode or using a
             small set of images with few objects, there will be regions in the
             average image that contain no objects and smoothing by median filtering
             is unlikely to work well.
             <i>Note:</i> it does not make sense to choose (<i>Regular + No Smoothing + Each</i>)
             because the illumination function would be identical to the original
             image and applying it will yield a blank image. You either need to smooth
             each image, or you need to use <i>All</i> images.</li>
             <li><i>Background intensities:</i>
             If you think that the background (dim points) between objects show the
             same pattern of illumination as your objects of interest, you can choose the
             <i>Background</i> method. Background intensities finds the minimum pixel
             intensities in blocks across the image (or group of images if you are in
             <i>All</i> mode) and is most often applied by subtraction using the
             <b>CorrectIlluminationApply</b> module.
             <i>Note:</i> if you will be using the <i>Subtract</i> option in the
             <b>CorrectIlluminationApply</b> module, you almost certainly do not want to
             <i>Rescale</i>. </li>
             </ul> 
             <p>Please note that if a mask was applied to the input image, the pixels outside of the
             mask will be excluded from consideration. This is useful, for instance, in cases where
             you have masked out the well edge in an image from a multi-well plate; the dark well 
             edge would distort the illumination correction function along the interior well edge.
             Masking the image beforehand solves this problem.</p>''')
        
        self.dilate_objects = cps.Binary(
            "Dilate objects in the final averaged image?",False, doc = '''
            <i>(Used only if the Regular method is selected)</i><br>
            Do you want to dilate objects in the final averaged image?
            For some applications, the incoming images are binary and each object
            should be dilated with a Gaussian filter in the final averaged
            (projection) image. This is for a sophisticated method of illumination
            correction where model objects are produced.''')
        
        self.object_dilation_radius = cps.Integer(
            "Dilation radius",1,0,doc='''
            <i>(Used only if the Regular method and dilation is selected)</i><br>
            This value should be roughly equal to the original radius of the objects''')
        
        self.block_size = cps.Integer(
            "Block size",60,1,doc = '''
            <i>(Used only if Background is selected)</i><br>
            The block size should be large enough that every square block of pixels is likely 
            to contain some background pixels, where no objects are located.''')
        
        self.rescale_option = cps.Choice(
            "Rescale the illumination function?",
            [cps.YES, cps.NO, RE_MEDIAN], doc = '''
            The illumination function can be rescaled so that the pixel intensities
            are all equal to or greater than 1. Rescaling is recommended if you plan to
            use the <i>Regular</i> method (and hence, the <i>Division</i> option in 
            <b>CorrectIlluminationApply</b>) so that the corrected images are in the 
            range 0 to 1. It is not recommended if you plan to use the <i>Background</i> 
            method, which is paired with the <i>Subtract</i> option in <b>CorrectIlluminationApply</b>. 
            Note that as a result of the illumination function being rescaled from 1 to
            infinity, the rescaling of each image might be dramatic if there is substantial 
            variation across the field of view, causing the corrected images
            to be very dark. The <i>Median</i> option chooses the median value in the 
            image to rescale so that division increases some values and decreases others.''')
        
        self.each_or_all = cps.Choice(
            "Calculate function for each image individually, or based on all images?",
            [EA_EACH, EA_ALL_FIRST, EA_ALL_ACROSS], doc = '''
            Calculate a separate function for each image, or one for all the images?
            You can calculate the illumination function using just the current
            image or you can calculate the illumination function using all of
            the images in each group.
            The illumination function can be calculated in one of the three ways:
            <ul>
            <li><i>%(EA_EACH)s:</i> Calculate an illumination function for each image 
            individually. </li>
            <li><i>%(EA_ALL_FIRST)s:</i> Calculate an illumination 
            function based on all of the images in a group, performing the
            calculation before proceeding to the next module. This means that the
            illumination function will be created in the first cycle (making the first 
            cycle longer than subsequent cycles), and lets you use the function in a subsequent
            <b>CorrectIllumination_Apply</b> module in the same pipeline, but also
            means that you will not have the ability to filter out images (e.g., by using
            <b>FlagImage</b>). The input images need to be produced by a <b>LoadImage</b> 
            or <b>LoadData</b> module; using images produced by other modules will yield an error.</li>
            <li><i>%(EA_ALL_ACROSS)s:</i> Calculate an illumination function 
            across all cycles in each group. This option takes any image
            as input; however, the illumination function 
            will not be completed until the end of the last cycle in the group.
            You can use <b>SaveImages</b> to save the illumination function
            after the last cycle in the group and then use the resulting
            image in another pipeline. The option is useful if you want to exclude
            images that are filtered by a prior <b>FlagImage</b> module.</li>
            </ul>''' % globals())
        
        self.smoothing_method = cps.Choice(
            "Smoothing method",
            [SM_NONE, 
             SM_CONVEX_HULL,
             SM_FIT_POLYNOMIAL, 
             SM_MEDIAN_FILTER, 
             SM_GAUSSIAN_FILTER,
             SM_TO_AVERAGE,
             SM_SPLINES], doc = '''
             If requested, the resulting image is smoothed. See the
             <b>EnhanceOrSuppressFeatures</b> module help for more details. If you are using <i>Each</i> mode,
             this is almost certainly necessary. If you have few objects in each image or a
             small image set, you may want to smooth. 
             <p>You should smooth to the point where the illumination function resembles a believable pattern.
             For example, if you are trying to correct a lamp illumination problem, 
             apply smoothing until you obtain a fairly smooth pattern
             without sharp bright or dim regions.  Note that smoothing is a
             time-consuming process; <i>Fit Polynomial</i> is fastest but does not
             allow a very tight fit compared to the slower median and Gaussian 
             filtering methods. We typically recommend <i>Median</i> vs. <i>Gaussian</i> because <i>Median</i> 
             is less sensitive to outliers, although the results are also slightly 
             less smooth and the fact that images are in the range of 0 to 1 means that
             outliers typically will not dominate too strongly anyway. A less commonly
             used option is to completely smooth the entire image by choosing
             <i>Smooth to average</i>, which will create a flat, smooth image where every
             pixel of the image is the average of what the illumination function would
             otherwise have been.
             <p>The <i>Splines</i> method (J Lindblad and E Bengtsson (2001) "A comparison of methods for estimation of 
             intensity nonuniformities in 2D and 3D microscope images of fluorescence 
             stained cells.", Proceedings of the 12th Scandinavian Conference on Image 
             Analysis (SCIA), pp. 264-271) fits a grid of cubic splines to the background while
             excluding foreground pixels from the calculation. It operates
             iteratively, classifying pixels as background, computing a best
             fit spline to this background and then reclassifying pixels
             as background until the spline converges on its final value.
             <p>The <i>Convex Hull</i> method algorithm is as follows:
             <ul><li>Choose 256 evenly-spaced intensity levels between the
             minimum and maximum intensity for the image</li>
             <li>Set the intensity of the output image to the minimum intensity
             of the input image</li>
             <li>Iterate over the intensity levels, from lowest to highest<br>
             <ul><li>For a given intensity, find all pixels with 
             equal or higher intensities</li>
             <li>Find the convex hull that encloses those pixels</li>
             <li>Set the intensity of the output image within the convex hull
             to the current intensity</li>
             </ul></li></ul>
             <br>The Convex Hull method can be used on an image whose objects
             are darker than their background and whose illumination
             intensity decreases monotonically from the brightest point.
             ''')
        
        self.automatic_object_width = cps.Choice("Method to calculate smoothing filter size",
                                            [FI_AUTOMATIC, FI_OBJECT_SIZE, FI_MANUALLY], doc = '''
                                            <i>(Used only if a smoothing method other than Fit Polynomial is selected)</i><br>
                                            Calculate the smoothing filter size. There are three options:
                                            <ul>
                                            <li><i>Automatic:</i> The size is computed as 1/40 the size of the image or 
                                            30 pixels, whichever is smaller.</li>
                                            <li><i>Object size:</i> The size is obtained relative to the width 
                                            of artifacts to be smoothed.</li>
                                            <li><i>Manually:</i> Use a manually entered value.</li>
                                            </ul>''')
        
        self.object_width = cps.Integer("Approximate object size",10,doc = '''
                                            <i>(Used only if Automatic is selected for smoothing filter size calculation)</i><br>
                                            What is the approximate width of the artifacts to be smoothed, in pixels?''')
        
        self.size_of_smoothing_filter = cps.Integer("Smoothing filter size",10,doc = '''
                                            <i>(Used only if Manual is selected for smoothing filter size calculation)</i><br>
                                            What is the size of the desired smoothing filter, in pixels?''')
        
        self.save_average_image = cps.Binary("Retain the averaged image for use later in the pipeline (for example, in SaveImages)?", False, doc = '''
                                            The averaged image is the illumination function
                                            prior to dilation or smoothing. It is an image produced during the calculations, not typically
                                            needed for downstream modules. It can be helpful to retain it in case you wish to try several different smoothing methods without taking the time to recalculate the averaged image each time.''')
        
        self.average_image_name = cps.ImageNameProvider("Name the averaged image","IllumBlueAvg",doc = '''
                                            <i>(Used only if the averaged image is to be retained for later use in the pipeline)</i><br>
                                            Enter a name that will allow the averaged image to be selected later in the pipeline.''')
        
        self.save_dilated_image = cps.Binary("Retain the dilated image for use later in the pipeline (for example, in SaveImages)?", False, doc = '''                                            
                                            The dilated image is the illumination function                                            
                                            after dilation but prior to smoothing. It is an image produced during the calculations, not typically 
                                            needed for downstream modules.''')
        
        self.dilated_image_name = cps.ImageNameProvider("Name the dilated image","IllumBlueDilated",doc='''
                                            <i>(Used only if the dilated image is to be retained for later use in the pipeline)</i><br>
                                            Enter a name that will allow the dilated image to be selected later in the pipeline.''')
        
        self.automatic_splines = cps.Binary(
            "Automatically calculate spline parameters?", True,
            doc = """
            <i>(Used only if Splines are selected for the smoothing method)</i><br>
            Leave this setting checked to automatically calculate
            the parameters for spline fitting. Uncheck the setting to
            specify the background mode, background threshold, scale,
            maximum # of iterations and convergence.""")
        
        self.spline_bg_mode = cps.Choice(
            "Background mode",
            [MODE_AUTO, MODE_DARK, MODE_BRIGHT, MODE_GRAY],
            doc = """
            <i>(Used only if Splines are selected for the smoothing method and spline parameters are not calculated automatically)</i><br>
            This setting determines which pixels are background
            and which are foreground.<br>
            <ul><li><i>%(MODE_AUTO)s</i>: Determine the mode from the image.
            This will set the mode to %(MODE_DARK)s if most of the pixels are
            dark, %(MODE_BRIGHT)s if most of the pixels are bright and
            %(MODE_GRAY)s if there are relatively few dark and light pixels
            relative to the number of mid-level pixels</li>
            <li><i>%(MODE_DARK)s</i>: Fit the spline to the darkest pixels
            in the image, excluding brighter pixels from consideration.
            This may be appropriate for a fluorescent image.
            </li>
            <li><i>%(MODE_BRIGHT)s</i>: Fit the spline to the lightest pixels
            in the image, excluding the darker pixels. This may be appropriate
            for a histologically stained image.</li>
            <li><i>%(MODE_GRAY)s</i>: Fit the spline to mid-range pixels,
            excluding both dark and light pixels. This may be appropriate
            for a brightfield image where the objects of interest have
            light and dark features.</li></ul>""" % globals())
        
        self.spline_threshold = cps.Float(
            "Background threshold", 2, minval=.1, maxval = 5.0,
            doc = """
            <i>(Used only if Splines are selected for the smoothing method and spline parameters are not calculated automatically)</i><br>
            This setting determines the cutoff used when excluding
            foreground pixels from consideration. On each iteration,
            the method computes the standard deviation of background
            pixels from the computed background. The number entered in this
            setting is the number of standard deviations a pixel can be
            from the computed background on the last pass if it is to
            be considered as background during the next pass.
            <p>
            You should enter a higher number to converge stabily and slowly
            on a final background and a lower number to converge more
            rapidly, but with lower stability. The default for this
            parameter is two standard deviations; this will provide a fairly
            stable background estimate.""")
        
        self.spline_points = cps.Integer(
            "Number of spline points", 5, 4,
            doc = """
            <i>(Used only if Splines are selected for the smoothing method and spline parameters are not calculated automatically)</i><br>
            This is the number of control points for the spline.
            A value of 5 results in a 5x5 grid of splines across the image and
            is the value suggested by the method's authors. A lower value
            will give you a more stable background while a higher one will
            fit variations in the background more closely and take more time
            to compute.""")
        
        self.spline_rescale = cps.Float(
            "Image resampling factor", 2, minval=1,
            doc = """
            <i>(Used only if Splines are selected for the smoothing method and spline parameters are not calculated automatically)</i><br>
            This setting controls how the image is resampled to
            make a smaller image. Resampling will speed up processing,
            but may degrade performance if the resampling factor is larger
            than the diameter of foreground objects. The image will
            be downsampled by the factor you enter. For instance, a 500x600
            image will be downsampled into a 250x300 image if a factor of 2
            is entered.""")
        
        self.spline_maximum_iterations = cps.Integer(
            "Maximum number of iterations", 40, minval=1,
            doc = """
            <i>(Used only if Splines are selected for the smoothing method and spline parameters are not calculated automatically)</i><br>
            This setting determines the maximum number of iterations
            of the algorithm to be performed. The algorithm will perform
            fewer iterations if it converges.""")
        
        self.spline_convergence = cps.Float(
            "Residual value for convergence", value = .001, minval = .00001, maxval = .1,
            doc = """
            <i>(Used only if Splines are selected for the smoothing method and spline parameters are not calculated automatically)</i><br>
            This setting determines the convergence criterion.
            The software sets the convergence criterion to the number entered
            here times the signal intensity; the convergence you enter is the
            fraction of the signal intensity that indicates convergence.
            The algorithm derives a standard deviation of the background
            pixels from the calculated background on each iteration. The
            algorithm terminates when the difference between the standard
            deviation for the current iteration and the previous iteration
            is less than the convergence criterion.
            <p>Enter a smaller number for the convergence to calculate a
            more accurate background. Enter a larger number to calculate
            the background using fewer iterations, but less accuracy.""")

    def settings(self):
        return [ self.image_name, self.illumination_image_name,
                self.intensity_choice, self.dilate_objects,
                self.object_dilation_radius, self.block_size, 
                self.rescale_option, self.each_or_all, self.smoothing_method,
                self.automatic_object_width, self.object_width,
                self.size_of_smoothing_filter, self.save_average_image,
                self.average_image_name, self.save_dilated_image,
                self.dilated_image_name,
                self.automatic_splines, self.spline_bg_mode,
                self.spline_points, self.spline_threshold, self.spline_rescale,
                self.spline_maximum_iterations, self.spline_convergence]

    def visible_settings(self):
        """The settings as seen by the UI
        
        """
        result = [ self.image_name, self.illumination_image_name,
                  self.intensity_choice]
        if self.intensity_choice == IC_REGULAR:
            result += [self.dilate_objects]
            if self.dilate_objects.value:
                result += [ self.object_dilation_radius]
        elif self.smoothing_method != SM_SPLINES:
            result += [self.block_size]
        
        result += [ self.rescale_option, self.each_or_all,
                    self.smoothing_method]
        if self.smoothing_method in (SM_GAUSSIAN_FILTER, SM_MEDIAN_FILTER):
            result += [self.automatic_object_width]
            if self.automatic_object_width == FI_OBJECT_SIZE:
                result += [self.object_width]
            elif self.automatic_object_width == FI_MANUALLY:
                result += [self.size_of_smoothing_filter]
        elif self.smoothing_method == SM_SPLINES:
            result += [self.automatic_splines]
            if not self.automatic_splines:
                result += [self.spline_bg_mode, self.spline_points,
                           self.spline_threshold,
                           self.spline_rescale, self.spline_maximum_iterations,
                           self.spline_convergence]
        result += [self.save_average_image]
        if self.save_average_image.value:
            result += [self.average_image_name]
        result += [self.save_dilated_image]
        if self.save_dilated_image.value:
            result += [self.dilated_image_name]
        return result

    def help_settings(self):
        return [ self.image_name, self.illumination_image_name,
                self.intensity_choice, self.dilate_objects,
                self.object_dilation_radius, self.block_size, 
                self.rescale_option, self.each_or_all, self.smoothing_method,
                self.automatic_object_width, self.object_width,
                self.size_of_smoothing_filter,
                self.automatic_splines, self.spline_bg_mode,
                self.spline_points, self.spline_threshold, self.spline_rescale,
                self.spline_maximum_iterations, self.spline_convergence,
                self.save_average_image,
                self.average_image_name, self.save_dilated_image,
                self.dilated_image_name]
    
    def prepare_group(self, workspace, grouping, image_numbers):
        image_set_list = workspace.image_set_list
        pipeline = workspace.pipeline
        assert isinstance(pipeline, cpp.Pipeline)
        m = workspace.measurements
        assert isinstance(m, cpmeas.Measurements)
        if self.each_or_all != EA_EACH and len(image_numbers) > 0:
            title = "#%d: CorrectIlluminationCalculate for %s"%(
                self.module_num, self.image_name)
            message = ("CorrectIlluminationCalculate is averaging %d images while "
                       "preparing for run"%(len(image_numbers)))
            output_image_provider = CorrectIlluminationImageProvider(
                self.illumination_image_name.value, self)
            d = self.get_dictionary(image_set_list)[OUTPUT_IMAGE] = {}
            if self.each_or_all == EA_ALL_FIRST:
                for w in pipeline.run_group_with_yield(
                    workspace, grouping, image_numbers, self, title, message):
                    image = w.image_set.get_image(self.image_name.value,
                                                  cache = False)
                    output_image_provider.add_image(image)
            output_image_provider.serialize(d)
            
        return True
        
    def run(self, workspace):
        if self.each_or_all != EA_EACH:
            d = self.get_dictionary(workspace.image_set_list)[OUTPUT_IMAGE]
            output_image_provider = CorrectIlluminationImageProvider.deserialize(
                d, self)
            if self.each_or_all == EA_ALL_ACROSS:
                #
                # We are accumulating a pipeline image. Add this image set's
                # image to the output image provider.
                # 
                orig_image = workspace.image_set.get_image(self.image_name.value)
                output_image_provider.add_image(orig_image)
                output_image_provider.serialize(d)

            # fetch images for display
            if (workspace.display or self.save_average_image or 
                self.save_dilated_image or self.each_or_all == EA_ALL_FIRST):
                avg_image = output_image_provider.provide_avg_image()
                dilated_image = output_image_provider.provide_dilated_image()
                workspace.image_set.providers.append(output_image_provider)
                output_image = output_image_provider.provide_image(workspace.image_set)
            else:
                workspace.image_set.providers.append(output_image_provider)
        else:
            orig_image = workspace.image_set.get_image(self.image_name.value)
            pixels = orig_image.pixel_data
            avg_image       = self.preprocess_image_for_averaging(orig_image)
            dilated_image   = self.apply_dilation(avg_image, orig_image)
            smoothed_image  = self.apply_smoothing(dilated_image, orig_image)
            output_image    = self.apply_scaling(smoothed_image, orig_image)
            # for illumination correction, we want the smoothed function to extend beyond the mask.
            output_image.mask = np.ones(output_image.pixel_data.shape[:2], bool)
            workspace.image_set.add(self.illumination_image_name.value,
                                    output_image)

        if self.save_average_image.value:
            workspace.image_set.add(self.average_image_name.value,
                                     avg_image)
        if self.save_dilated_image.value:
            workspace.image_set.add(self.dilated_image_name.value, 
                                    dilated_image)
        if workspace.display:
            # store images for potential display
<<<<<<< HEAD
            workspace.display_data.avg_image = avg_image.pixel_data
            workspace.display_data.dilated_image = dilated_image.pixel_data
            workspace.display_data.output_image = output_image.pixel_data

    def is_aggregation_module(self):
        '''Return True if aggregation is performed within a group'''
        return self.each_or_all != EA_EACH
    
=======
            workspace.display_data.avg_image = avg_image
            workspace.display_data.dilated_image = dilated_image
            workspace.display_data.output_image = output_image
        
>>>>>>> dded8acb
    def post_group(self, workspace, grouping):
        '''Handle tasks to be performed after a group has been processed
        
        For CorrectIllumninationCalculate, we make sure the current image
        set includes the aggregate image. "run" may not have run if an
        image was filtered out.
        '''
        if self.each_or_all != EA_EACH:
            image_set = workspace.image_set
            d = self.get_dictionary(workspace.image_set_list)[OUTPUT_IMAGE]
            output_image_provider = CorrectIlluminationImageProvider.deserialize(
                d, self)
            assert isinstance(output_image_provider, CorrectIlluminationImageProvider)
            if not self.illumination_image_name.value in image_set.get_names():
                workspace.image_set.providers.append(output_image_provider)
            if (self.save_average_image and 
                self.average_image_name.value not in image_set.get_names()):
                workspace.image_set.add(
                    self.average_image_name.value,
                    output_image_provider.provide_avg_image())
            if (self.save_dilated_image and
                self.dilated_image_name.value not in image_set.get_names()):
                workspace.image_set.add(
                    self.dilated_image_name.value, 
                    output_image_provider.provide_dilated_image())

    def display(self, workspace, figure):
        # these are actually just the pixel data
        avg_image = workspace.display_data.avg_image
        dilated_image = workspace.display_data.dilated_image
        output_image = workspace.display_data.output_image
        
        figure.set_subplots((2, 2))
        def imshow(x, y, image, *args, **kwargs):
            if image.ndim == 2:
                f = figure.subplot_imshow_grayscale
            else:
                f = figure.subplot_imshow_color
            return f(x, y, image, *args, **kwargs)
        imshow(0, 0, avg_image, "Averaged image")
        pixel_data = output_image
        imshow(0, 1, output_image,
               "Final illumination function",
               sharexy = figure.subplot(0,0))
        imshow(1, 0, dilated_image,
               "Dilated image",
               sharexy = figure.subplot(0,0))
        statistics = [["Min value", round(np.min(output_image),2)],
                      ["Max value", round(np.max(output_image),2)],
                      ["Calculation type", self.intensity_choice.value]
                      ]
        if self.intensity_choice == IC_REGULAR:
            statistics.append(["Radius",self.object_dilation_radius.value])
        elif self.smoothing_method != SM_SPLINES:
            statistics.append(["Block size",self.block_size.value])
        statistics.append(["Rescaling?", self.rescale_option.value])
        statistics.append(["Each or all?", self.each_or_all.value])
        statistics.append(["Smoothing method", self.smoothing_method.value])
        statistics.append(["Smoothing filter size",
                           round(self.smoothing_filter_size(output_image.size),2)])
        figure.subplot_table(1, 1, 
                             [[x[1]] for x in statistics],
                             row_labels = [x[0] for x in statistics])

    def apply_dilation(self, image, orig_image=None):
        """Return an image that is dilated according to the settings
        
        image - an instance of cpimage.Image
        
        returns another instance of cpimage.Image
        """
        if self.dilate_objects.value:
            #
            # This filter is designed to spread the boundaries of cells
            # and this "dilates" the cells
            #
            kernel = circular_gaussian_kernel(self.object_dilation_radius.value,
                                              self.object_dilation_radius.value*3)
            def fn(image):
                return scind.convolve(image, kernel, mode='constant', cval=0)
            if image.pixel_data.ndim == 2:
                dilated_pixels = smooth_with_function_and_mask(
                    image.pixel_data, fn, image.mask)
            else:
                dilated_pixels = np.dstack([
                    smooth_with_function_and_mask(x, fn, image.mask)
                    for x in image.pixel_data.transpose(2, 0, 1)])
            return cpi.Image(dilated_pixels, parent_image = orig_image)
        else:
            return image
            
    def smoothing_filter_size(self, image_shape):
        """Return the smoothing filter size based on the settings and image size
        
        """
        if self.automatic_object_width == FI_MANUALLY:
            # Convert from full-width at half-maximum to standard deviation
            # (or so says CPsmooth.m)
            return self.size_of_smoothing_filter.value
        elif self.automatic_object_width == FI_OBJECT_SIZE:
            return self.object_width.value * 2.35 / 3.5
        elif self.automatic_object_width == FI_AUTOMATIC:
            return min(30, float(np.max(image_shape))/40.0)
    
    def preprocess_image_for_averaging(self, orig_image):
        """Create a version of the image appropriate for averaging
        
        """
        pixels = orig_image.pixel_data
        if (self.intensity_choice == IC_REGULAR or 
            self.smoothing_method == SM_SPLINES):
            if orig_image.has_mask:
                if pixels.ndim == 2:
                    pixels[~ orig_image.mask] = 0
                else:
                    pixels[~ orig_image.mask, :] = 0
                avg_image = cpi.Image(pixels, parent_image = orig_image)
            else:
                avg_image = orig_image
        else:
            # For background, we create a labels image using the block
            # size and find the minimum within each block.
            labels, indexes = cpmm.block(pixels.shape[:2],
                                         (self.block_size.value,
                                          self.block_size.value))
            if orig_image.has_mask:
                labels[~ orig_image.mask] = -1
                
            min_block = np.zeros(pixels.shape)
            if pixels.ndim == 2:
                minima = fix(scind.minimum(pixels, labels, indexes))
                min_block[labels != -1] = minima[labels[labels != -1]]
            else:
                for i in range(pixels.shape[2]):
                    minima = fix(scind.minimum(pixels[:,:,i], labels, indexes))
                    min_block[labels != -1, i] = minima[labels[labels != -1]]
            avg_image = cpi.Image(min_block, parent_image = orig_image)
        return avg_image
        
    def apply_smoothing(self, image, orig_image=None):
        """Return an image that is smoothed according to the settings
        
        image - an instance of cpimage.Image containing the pixels to analyze
        orig_image - the ancestor source image or None if ambiguous
        returns another instance of cpimage.Image
        """
        if self.smoothing_method == SM_NONE:
            return image
        
        pixel_data = image.pixel_data
        if pixel_data.ndim == 3:
            output_pixels = np.zeros(pixel_data.shape, pixel_data.dtype)
            for i in range(pixel_data.shape[2]):
                output_pixels[:,:,i] = self.smooth_plane(pixel_data[:, :, i],
                                                         image.mask)
        else:
            output_pixels = self.smooth_plane(pixel_data, image.mask)
        output_image = cpi.Image(output_pixels, parent_image = orig_image)
        return output_image

    def smooth_plane(self, pixel_data, mask):
        '''Smooth one 2-d color plane of an image'''
        
        sigma = self.smoothing_filter_size(pixel_data.shape) / 2.35
        if self.smoothing_method == SM_FIT_POLYNOMIAL:
            output_pixels = fit_polynomial(pixel_data, mask) 
        elif self.smoothing_method == SM_GAUSSIAN_FILTER:
            #
            # Smoothing with the mask is good, even if there's no mask
            # because the mechanism undoes the edge effects that are introduced
            # by any choice of how to deal with border effects.
            #
            def fn(image):
                return scind.gaussian_filter(image, sigma, 
                                             mode='constant', cval=0)
            output_pixels = smooth_with_function_and_mask(pixel_data, fn,
                                                          mask)
        elif self.smoothing_method == SM_MEDIAN_FILTER:
            filter_sigma = max(1, int(sigma+.5))
            output_pixels = median_filter(pixel_data, mask, filter_sigma)
        elif self.smoothing_method == SM_TO_AVERAGE:
            mean = np.mean(pixel_data[mask])
            output_pixels = np.ones(pixel_data.shape, pixel_data.dtype) * mean
        elif self.smoothing_method == SM_SPLINES:
            output_pixels = self.smooth_with_splines(pixel_data, mask)
        elif self.smoothing_method == SM_CONVEX_HULL:
            output_pixels = self.smooth_with_convex_hull(pixel_data, mask)
        else:
            raise ValueError("Unimplemented smoothing method: %s:"%(self.smoothing_method.value))
        return output_pixels
    
    def smooth_with_convex_hull(self, pixel_data, mask):
        '''Use the convex hull transform to smooth the image'''
        #
        # Apply an erosion, then the transform, then a dilation, heuristically
        # to ignore little spikey noisy things.
        #
        image = grey_erosion(pixel_data, 2, mask)
        image = convex_hull_transform(image, mask = mask)
        image = grey_dilation(image, 2, mask)
        return image
        
    def smooth_with_splines(self, pixel_data, mask):
        if self.automatic_splines:
            # Make the image 200 pixels long on its shortest side
            shortest_side = min(pixel_data.shape)
            if shortest_side < 200:
                scale = 1
            else:
                scale = float(shortest_side) / 200
            result = backgr(pixel_data, mask, scale=scale)
        else:
            mode = self.spline_bg_mode.value
            spline_points = self.spline_points.value
            threshold = self.spline_threshold.value
            convergence = self.spline_convergence.value
            iterations = self.spline_maximum_iterations.value
            rescale = self.spline_rescale.value
            result =  backgr(pixel_data, mask, mode=mode, thresh=threshold,
                             splinepoints = spline_points, scale = rescale,
                             maxiter = iterations, convergence = convergence)
        #
        # The result is a fit to the background intensity, but we
        # want to normalize the intensity by subtraction, leaving
        # the mean intensity alone.
        #
        mean_intensity = np.mean(result[mask])
        result[mask] -= mean_intensity
        return result
                          

    def apply_scaling(self, image, orig_image=None):
        """Return an image that is rescaled according to the settings
        
        image - an instance of cpimage.Image
        returns another instance of cpimage.Image
        """
        if self.rescale_option == cps.NO:
            return image
        def scaling_fn_2d(pixel_data):
            if image.has_mask:
                sorted_pixel_data = pixel_data[(pixel_data > 0) & image.mask]
            else:
                sorted_pixel_data = pixel_data[pixel_data > 0]
            if sorted_pixel_data.shape[0] == 0:
                return pixel_data
            sorted_pixel_data.sort()
            if self.rescale_option == cps.YES:
                idx = int(sorted_pixel_data.shape[0] * ROBUST_FACTOR)
                robust_minimum = sorted_pixel_data[idx]
                pixel_data = pixel_data.copy()
                pixel_data[pixel_data < robust_minimum] = robust_minimum
            elif self.rescale_option == RE_MEDIAN:
                idx = int(sorted_pixel_data.shape[0]/2)
                robust_minimum = sorted_pixel_data[idx]
            if robust_minimum == 0:
                return pixel_data
            return pixel_data / robust_minimum
        if image.pixel_data.ndim == 2:
            output_pixels = scaling_fn_2d(image.pixel_data)
        else:
            output_pixels = np.dstack([
                scaling_fn_2d(x) for x in image.pixel_data.transpose(2, 0, 1)])
        output_image = cpi.Image(output_pixels, parent_image = orig_image)
        return output_image
    
    def validate_module(self, pipeline):
        '''Produce error if 'All:First' is selected and input image is not provided by the file image provider.'''
        if not pipeline.is_image_from_file(self.image_name.value) and self.each_or_all == EA_ALL_FIRST:
            raise cps.ValidationError(
                    "All: First cycle requires that the input image be provided by LoadImages or LoadData.",
                    self.each_or_all)
        
        '''Modify the image provider attributes based on other setttings'''
        d = self.illumination_image_name.provided_attributes
        if self.each_or_all == EA_ALL_ACROSS:
            d[cps.AVAILABLE_ON_LAST_ATTRIBUTE] = True
        elif d.has_key(cps.AVAILABLE_ON_LAST_ATTRIBUTE):
            del d[cps.AVAILABLE_ON_LAST_ATTRIBUTE]
    
    def upgrade_settings(self, setting_values, variable_revision_number, 
                         module_name, from_matlab):
        """Adjust the setting values of old versions
        
        setting_values - sequence of strings that are the values for our settings
        variable_revision_number - settings were saved by module with this
                                   variable revision number
        module_name - name of module that did the saving
        from_matlab - True if it was the Matlab version that did the saving
        
        returns upgraded setting values, upgraded variable revision number
                and from_matlab flag
        
        Matlab variable revision numbers 6 and 7 supported.
        pyCellProfiler variable revision number 1 supported.
        """
        
        if from_matlab and variable_revision_number == 6:
            # Smoothing could be sum of squares or square of sums in 6,
            # could be Gaussian in 7 - arbitrarily, I've translated
            # the obsolete ones to be Gaussian
            new_setting_values = list(setting_values)
            if new_setting_values[8] in ("Sum of Squares","Square of Sum"):
                new_setting_values[8] = SM_GAUSSIAN_FILTER
            setting_values = new_setting_values
            
        if from_matlab and variable_revision_number == 7:
            # Convert Matlab variable order to ours
            new_setting_values = list(setting_values[:3])
            #
            # If object_dilation_radius is 0, then set self.dilate_objects
            # to false, otherwise true
            #
            if setting_values[3] == "0":
                new_setting_values.append(cps.NO)
            else:
                new_setting_values.append(cps.YES)
            #
            # We determine whether the input image is loaded from a file
            # or generated by the pipeline. In Matlab, setting # 8 (our 7)
            # made the user answer this question.
            #
            new_setting_values.extend(setting_values[3:7])
            new_setting_values.append(setting_values[8])
            #
            # set self.automatic_object_width based on settings 9 (the old
            # ObjectWidth setting) and 10 (the old SizeOfSmoothingFilter)
            #
            if setting_values[9] == FI_AUTOMATIC:
                new_setting_values.extend([FI_AUTOMATIC,"10","10"])
            elif (setting_values[10] == cps.DO_NOT_USE or
                  setting_values[10] == "/"):
                new_setting_values.extend([FI_OBJECT_SIZE,setting_values[9],"10"])
            else:
                new_setting_values.extend([FI_MANUALLY, setting_values[9],
                                           setting_values[10]])
            #
            # The optional output images: were "Do not use" if the user
            # didn't want them. Now it's two settings each.
            #
            for setting, name in zip(setting_values[11:],
                                     ("IllumBlueAvg","IllumBlueDilated")):
                if setting == cps.DO_NOT_USE:
                    new_setting_values.extend([cps.NO, name])
                else:
                    new_setting_values.extend([cps.YES, setting])
            setting_values = new_setting_values
            variable_revision_number = 1
            from_matlab = False
        
        if (not from_matlab) and variable_revision_number == 1:
            # Added spline parameters
            setting_values = setting_values + [
                cps.YES,          # automatic_splines
                MODE_AUTO,        # spline_bg_mode
                "5",              # spline points
                "2",              # spline threshold
                "2",              # spline rescale
                "40",             # spline maximum iterations
                "0.001"]          # spline convergence
            variable_revision_number = 2
            
        return setting_values, variable_revision_number, from_matlab
    
    def post_pipeline_load(self, pipeline):
        '''After loading, set each_or_all appropriately
        
        This function handles the legacy EA_ALL which guessed the user's
        intent: processing before the first cycle or not. We look for
        the image provider and see if it is a file image provider.
        '''
        if self.each_or_all == EA_ALL:
            if pipeline.is_image_from_file(self.image_name.value):
                self.each_or_all.value = EA_ALL_FIRST
            else:
                self.each_or_all.value = EA_ALL_ACROSS
            

class CorrectIlluminationImageProvider(cpi.AbstractImageProvider):
    """CorrectIlluminationImageProvider provides the illumination correction image
    
    This class accumulates the image data from successive images and
    calculates the illumination correction image when asked.
    """
    def __init__(self, name, module):
        super(CorrectIlluminationImageProvider,self).__init__()
        self.__name = name
        self.__module = module
        self.__dirty = False
        self.__image_sum = None
        self.__mask_count = None
        self.__cached_image = None
        self.__cached_avg_image = None
        self.__cached_dilated_image = None
        self.__cached_mask_count = None
        
    D_NAME = "name"
    D_IMAGE_SUM = "image_sum"
    D_MASK_COUNT = "mask_count"
    def serialize(self, d):
        '''Save the internal state of the provider to a dictionary
        
        d - save to this dictionary, numpy arrays and json serializable only
        '''
        d[self.D_NAME] = self.__name
        d[self.D_IMAGE_SUM] = self.__image_sum
        d[self.D_MASK_COUNT] = self.__mask_count
        
    @staticmethod
    def deserialize(d, module):
        '''Restore a state saved by serialize
        
        d - dictionary containing the state
        module - the module providing details on how to perform the correction
        
        returns a provider set up with the restored state
        '''
        provider = CorrectIlluminationImageProvider(
            d[CorrectIlluminationImageProvider.D_NAME],
            module)
        provider.__dirty = True
        provider.__image_sum = d[CorrectIlluminationImageProvider.D_IMAGE_SUM]
        provider.__mask_count = d[CorrectIlluminationImageProvider.D_MASK_COUNT]
        return provider

    def add_image(self, image):
        """Accumulate the data from the given image
        
        image - an instance of cellprofiler.cpimage.Image, including
                image data and a mask
        """
        self.__dirty = True
        pimage = self.__module.preprocess_image_for_averaging(image)
        pixel_data = pimage.pixel_data
        if self.__image_sum == None:
            self.__image_sum = np.zeros(pixel_data.shape, 
                                        pixel_data.dtype)
            self.__mask_count = np.zeros(pixel_data.shape[:2],
                                         np.int32)
        if image.has_mask:
            mask = image.mask
            if self.__image_sum.ndim == 2:
                self.__image_sum[mask] = \
                    self.__image_sum[mask] + pixel_data[mask]
            else:
                self.__image_sum[mask, :] = \
                    self.__image_sum[mask, :] + pixel_data[mask, :]
            self.__mask_count[mask] = self.__mask_count[mask]+1
        else:
            self.__image_sum = self.__image_sum + pixel_data
            self.__mask_count = self.__mask_count+1

    def reset(self):
        '''Reset the image sum at the start of a group'''
        self.__image_sum = None
        self.__cached_image = None
        self.__cached_avg_image = None
        self.__cached_dilated_image = None
        self.__cached_mask_count = None
        
    def provide_image(self, image_set):
        if self.__dirty:
            self.calculate_image()
        return self.__cached_image

    def get_name(self):
        return self.__name

    def provide_avg_image(self):
        if self.__dirty:
            self.calculate_image()
        return self.__cached_avg_image
    
    def provide_dilated_image(self):
        if self.__dirty:
            self.calculate_image()
        return self.__cached_dilated_image
    
    def calculate_image(self):
        pixel_data = np.zeros(self.__image_sum.shape,
                              self.__image_sum.dtype)
        mask = self.__mask_count > 0
        if pixel_data.ndim == 2:
            pixel_data[mask] = self.__image_sum[mask] / self.__mask_count[mask]
        else:
            for i in range(pixel_data.shape[2]):
                pixel_data[mask, i] = \
                    self.__image_sum[mask, i] / self.__mask_count[mask]
        self.__cached_avg_image = cpi.Image(pixel_data, mask)
        self.__cached_dilated_image =\
            self.__module.apply_dilation(self.__cached_avg_image)
        smoothed_image =\
            self.__module.apply_smoothing(self.__cached_dilated_image)
        self.__cached_image = self.__module.apply_scaling(smoothed_image)
        self.__dirty = False
        
    def release_memory(self):
        # Memory is released during reset(), so this is a no-op
        pass
    
class CorrectIlluminationAvgImageProvider(cpi.AbstractImageProvider):
    """Provide the image after averaging but before dilation and smoothing"""
    def __init__(self, name, ci_provider):
        """Construct using a parent provider that does the real work
        
        name - name of the image provided
        ci_provider - a CorrectIlluminationProvider that does the actual
                      accumulation and calculation
        """
        super(CorrectIlluminationAvgImageProvider, self).__init__()
        self.__name = name
        self.__ci_provider = ci_provider
    
    def provide_image(self, image_set):
        return self.__ci_provider.provide_avg_image()

    def get_name(self):
        return self.__name

class CorrectIlluminationDilatedImageProvider(cpi.AbstractImageProvider):
    """Provide the image after averaging but before dilation and smoothing"""
    def __init__(self, name, ci_provider):
        """Construct using a parent provider that does the real work
        
        name - name of the image provided
        ci_provider - a CorrectIlluminationProvider that does the actual
                      accumulation and calculation
        """
        super(CorrectIlluminationDilatedImageProvider, self).__init__()
        self.__name = name
        self.__ci_provider = ci_provider
    
    def provide_image(self, image_set):
        return self.__ci_provider.provide_dilated_image()

    def get_name(self):
        return self.__name<|MERGE_RESOLUTION|>--- conflicted
+++ resolved
@@ -508,7 +508,6 @@
                                     dilated_image)
         if workspace.display:
             # store images for potential display
-<<<<<<< HEAD
             workspace.display_data.avg_image = avg_image.pixel_data
             workspace.display_data.dilated_image = dilated_image.pixel_data
             workspace.display_data.output_image = output_image.pixel_data
@@ -517,12 +516,6 @@
         '''Return True if aggregation is performed within a group'''
         return self.each_or_all != EA_EACH
     
-=======
-            workspace.display_data.avg_image = avg_image
-            workspace.display_data.dilated_image = dilated_image
-            workspace.display_data.output_image = output_image
-        
->>>>>>> dded8acb
     def post_group(self, workspace, grouping):
         '''Handle tasks to be performed after a group has been processed
         
