--- conflicted
+++ resolved
@@ -304,11 +304,7 @@
         pipeline, module, filename = self.make_pipeline(csv_text)
         m = pipeline.run()
         data = m.get_current_image_measurement("Test_Measurement")
-<<<<<<< HEAD
-        self.assertTrue(isinstance(data, unicode), "Expected <type 'str'> got %s" %type(data))
-=======
-        self.assertTrue(isinstance(data, basestring), "Expected <type 'basestring'> got %s" %type(data))
->>>>>>> 12982119
+        self.assertTrue(isinstance(data, unicode), "Expected <type 'unicode'> got %s" %type(data))
         self.assertEqual(data, "1234567890123")
         os.remove(filename)
     
