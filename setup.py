--- conflicted
+++ resolved
@@ -34,18 +34,14 @@
 
 setuptools.dist.Distribution({
     "setup_requires": [
-<<<<<<< HEAD
         "clint",
         "javabridge",
         "matplotlib",
         "numpy",
         "pytest",
+        "pyzmq",
         "requests",
-        "scipy",
-        "pyzmq"
-=======
-        "pytest"
->>>>>>> 23a11d9a
+        "scipy"
     ]
 })
 
@@ -83,7 +79,6 @@
 
 class Install(setuptools.command.install.install):
     def run(self):
-<<<<<<< HEAD
         self.run_command("build_version")
         setuptools.command.install.install.run(self)
 
@@ -97,12 +92,6 @@
     def finalize_options(self):
         if self.version is None:
             self.version = self.distribution.metadata.version
-=======
-        with open("cellprofiler/frozen_version.py", "w") as fd:
-            fd.write("version_string='%s'\n" % cellprofiler.utilities.version.version_string)
-
-        setuptools.command.install.install.run(self)
->>>>>>> 23a11d9a
 
     def run(self):
         with open(os.path.join("cellprofiler", "frozen_version.py"),
@@ -197,8 +186,6 @@
         def run(self):
             self.reinitialize_command("build_version", inplace=1)
             self.run_command("build_version")
-            self.reinitialize_command("build_java_dependencies", inplace=1)
-            self.run_command("build_java_dependencies")
             #
             # py2exe runs install_data a second time. We want to inject some
             # data files into the dist but we do it here so that if the user
@@ -207,28 +194,27 @@
             #
             # py2exe doesn't have its own data_files or resources options.
             #
-            import javabridge
-            from cellprofiler.utilities.cpjvm import get_path_to_jars
-
             if self.distribution.data_files is None:
                 self.distribution.data_files = []
             self.distribution.data_files.append(
                 ("artwork", glob.glob("artwork/*")))
             #
-            # py2exe recipe for matplotlib
-            #
-            self.distribution.data_files += matplotlib.get_py2exe_datafiles()
-            #
-            # Collect the javabridge and imagej JAR files
-            #
+            # javabridge's jars
+            #
+            import javabridge
             self.distribution.data_files.append(
                 ("javabridge/jars", javabridge.JARS))
+            #
+            # prokaryote's jar
+            #
+            import prokaryote
+            prokaryote_glob = os.path.dirname(prokaryote.__file__) + "/*.jar"
             self.distribution.data_files.append(
-                ("imagej/jars",
-                 glob.glob(
-                     os.path.join(get_path_to_jars(), "prokaryote*.jar")) +
-                 [os.path.join(get_path_to_jars(),
-                               "cellprofiler-java-dependencies-classpath.txt")]))
+                ("prokaryote", glob.glob(prokaryote_glob)))
+            #
+            # py2exe recipe for matplotlib
+            #
+            self.distribution.data_files += matplotlib.get_py2exe_datafiles()
             #
             # Support for zmq-14.0.0+
             #
@@ -361,6 +347,7 @@
                     "Compile\\command"
 
 cmdclass = {
+    "build_version": BuildVersion,
     "install": Install,
     "test": Test
 }
@@ -443,13 +430,7 @@
         "tutorial"
     ])+["artwork"],
     setup_requires=[
-<<<<<<< HEAD
-        "clint",
-        "pytest",
-        "requests"
-=======
         "pytest"
->>>>>>> 23a11d9a
     ],
     url="https://github.com/CellProfiler/CellProfiler",
     version="2.2.0rc2"
