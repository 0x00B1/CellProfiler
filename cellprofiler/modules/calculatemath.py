
'''<b>Calculate Math</b> takes measurements produced by previous modules and
performs basic arithmetic operations
<hr>

The arithmetic operations available in this module include addition,
subtraction, multiplication, and division. The result can be
log-transformed or raised to a power and can be used in further
calculations if another <b>CalculateMath</b> module is added to the pipeline. 

<p>The module can make its calculations on a per-image basis (for example, multiplying the area occupied by a stain
in the image by the total intensity in the image) or on an object-by-object basis (for example, dividing the intensity
in the nucleus by the intensity in the cytoplasm for each cell).

<h4>Available measurements</h4>
<ul>
<li><i>Image features:</i> If both input measurements are whole-image
measurements, then the result will also be a whole-image measurement. </li>
<li><i>Object features:</i> Object measurements can be produced in two ways: 
<ul>
<li>If both input measurements are individual object measurements, then the 
result will also be an object measurement. In these cases, the measurement will 
be associated with <i>both</i> objects that were involved in the measurement.</li>
<li>If one measure is object-based and one image-based, then the result will be 
an object measurement.</li>
</ul>
</li>
</ul>
The result of these calculations is a new measurement in the "Math" category. 

See also all <b>Measure</b> modules.
'''

# CellProfiler is distributed under the GNU General Public License.
# See the accompanying file LICENSE for details.
# 
# Copyright (c) 2003-2009 Massachusetts Institute of Technology
# Copyright (c) 2009-2013 Broad Institute
# 
# Please see the AUTHORS file for credits.
# 
# Website: http://www.cellprofiler.org


import numpy as np

import cellprofiler.cpmodule as cpm
import cellprofiler.measurements as cpmeas
import cellprofiler.settings as cps
from cellprofiler.modules.identify import R_PARENT, R_CHILD

O_MULTIPLY = "Multiply"
O_DIVIDE = "Divide"
O_ADD = "Add"
O_SUBTRACT = "Subtract"
O_NONE = "None"

O_ALL = [O_MULTIPLY, O_DIVIDE, O_ADD, O_SUBTRACT, O_NONE]

MC_IMAGE = cpmeas.IMAGE
MC_OBJECT = "Object"
MC_ALL = [MC_IMAGE, MC_OBJECT]

C_MATH = "Math"

class CalculateMath(cpm.CPModule):

    module_name = "CalculateMath"
    category="Data Tools"
    variable_revision_number = 2
    
    def create_settings(self):
        #XXX needs to use cps.SettingsGroup
        class Operand(object):
            '''Represents the collection of settings needed by each operand'''
            def __init__(self, index, operation):
                self.__index = index
                self.__operation = operation
                self.__operand_choice = cps.Choice(self.operand_choice_text(), MC_ALL,doc="""
                                            Is the operand an image or object measurement?""")
                
                self.__operand_objects = cps.ObjectNameSubscriber(self.operand_objects_text(),"None",doc="""
                                            Which objects do you want to measure for this operation?""")
                
                self.__operand_measurement = cps.Measurement(self.operand_measurement_text(),
                                            self.object_fn,doc="""
                                            Enter the category that was used to create the measurement. You
                                            will be prompted to add additional information depending on 
                                            the type of measurement that is requested.""")
                
                self.__multiplicand = cps.Float("Multiply the above operand by",1,doc="""
                                            By what number would you like to multiply the above operand?""")
                
                self.__exponent = cps.Float("Raise the power of above operand by",1,doc="""
                                            To what power would you like to raise the above operand?""")
            
            @property
            def operand_choice(self):
                '''Either MC_IMAGE for image measurements or MC_OBJECT for object'''
                return self.__operand_choice
            
            @property
            def operand_objects(self):
                '''Get measurements from these objects'''
                return self.__operand_objects
            
            @property
            def operand_measurement(self):
                '''The measurement providing the value of the operand'''
                return self.__operand_measurement
            
            @property 
            def multiplicand(self):
                '''Premultiply the measurement by this value'''
                return self.__multiplicand
            
            @property
            def exponent(self):
                '''Raise the measurement to this power'''
                return self.__exponent
            
            @property
            def object(self):
                '''The name of the object for measurement or "Image"'''
                if self.operand_choice == MC_IMAGE:
                    return cpmeas.IMAGE
                else:
                    return self.operand_objects.value
                
            def object_fn(self):
                if self.__operand_choice == MC_IMAGE:
                    return cpmeas.IMAGE
                elif self.__operand_choice == MC_OBJECT:
                    return self.__operand_objects.value
                else:
                    raise NotImplementedError("Measurement type %s is not supported"%
                                              self.__operand_choice.value)
            def operand_name(self):
                '''A fancy name based on what operation is being performed'''
                if self.__index == 0:
                    return ("first operand" 
                            if self.__operation in (O_ADD, O_MULTIPLY) else
                            "minuend" if self.__operation == O_SUBTRACT else
                            "numerator")
                elif self.__index == 1:
                    return ("second operand" 
                            if self.__operation in (O_ADD, O_MULTIPLY) else
                            "subtrahend" if self.__operation == O_SUBTRACT  else 
                            "denominator")
            
            def operand_choice_text(self):
                return self.operand_text("Select the %s measurement type") 
            
            def operand_objects_text(self):
                return self.operand_text("Select the %s objects")
            
            def operand_text(self, format):
                return format % self.operand_name()
                
            def operand_measurement_text(self): 
                return self.operand_text("Select the %s measurement")
            
            def settings(self):
                '''The operand settings to be saved in the output file'''
                return [self.operand_choice, self.operand_objects, 
                        self.operand_measurement, self.multiplicand, self.exponent]
            
            def visible_settings(self):
                '''The operand settings to be displayed'''
                self.operand_choice.text = self.operand_choice_text()
                self.operand_objects.text = self.operand_objects_text()
                self.operand_measurement.text = self.operand_measurement_text()
                result = [self.operand_choice]
                result += ([self.operand_objects] if self.operand_choice == MC_OBJECT \
                          else [])
                result += [self.operand_measurement, self.multiplicand, self.exponent]
                return (result)
            
        self.output_feature_name = cps.Text("Name the output measurement",
                                            "Measurement",doc="""
                                            What do you want to call the measurement calculated by this module?""")
        
        self.operation = cps.Choice("Operation",
                                    O_ALL,doc="""
                                    What arithmetic operation would you like to perform? <i>None</i> is useful if 
                                    you simply want to select some of the later options in the module, such as multiplying
                                    or exponentiating your image by a constant.""")
        
        self.operands = (Operand(0, self.operation), Operand(1, self.operation))
        
        self.spacer_1 = cps.Divider(line=True)
                
        self.spacer_2 = cps.Divider(line=True)
        
        self.spacer_3 = cps.Divider(line=True)
        
        self.wants_log = cps.Binary("Take log10 of result?", False,doc="""
                                    Do you want the log (base 10) of the result?""")
        
        self.final_multiplicand = cps.Float("Multiply the result by",1,doc="""
                                    <i>(Used only for operations other than None)</i><br>
                                    By what number would you like to multiply the result?""")
        
        self.final_exponent = cps.Float("Raise the power of result by",1,doc="""
                                    <i>(Used only for operations other than None)</i><br>
                                    To what power would you like to raise the result?""")

        self.final_addend = cps.Float("Add to the result",0,doc=""" """)

        self.constrain_lower_bound = cps.Binary("Constrain the result to a lower bound?",False,doc="""
                                            Check this if you want the result to be constrained to a lower bound.""")

        self.lower_bound = cps.Float("Set values less than this to this value?",0,doc="""""")

        self.constrain_upper_bound = cps.Binary("Constrain the result to an upper bound?",False,doc="""
                                            Check this if you want the result to be constrained to an upper bound.""")

        self.upper_bound = cps.Float("Set values greater than this to this value?",1,doc="""""")
        
    def settings(self):
        result = [self.output_feature_name, self.operation] 
        result += self.operands[0].settings() + self.operands[1].settings()
        result += [self.wants_log, self.final_multiplicand, self.final_exponent, self.final_addend]
        result += [self.constrain_lower_bound, self.lower_bound, self.constrain_upper_bound, self.upper_bound]
        
        return (result)

    def post_pipeline_load(self, pipeline):
        '''Fixup any measurement names that might have been ambiguously loaded
        
        pipeline - for access to other module's measurements
        '''
        for operand in self.operands:
            measurement = operand.operand_measurement.value
            pieces = measurement.split('_')
            if len(pieces) == 4:
                try:
                    measurement = pipeline.synthesize_measurement_name(self,
                                                                       operand.object,
                                                                       pieces[0],
                                                                       pieces[1],
                                                                       pieces[2],
                                                                       pieces[3])
                    operand.operand_measurement.value = measurement
                except:
                    pass
                 
    def visible_settings(self):
        result = [self.output_feature_name, self.operation] + [self.spacer_1] 
        result += self.operands[0].visible_settings() + [self.spacer_2]
        if self.operation != O_NONE:
            result += self.operands[1].visible_settings() + [self.spacer_3]
        result += [self.wants_log]
        if self.operation != O_NONE:
            result += [self.final_multiplicand, self.final_exponent]
        result += [self.final_addend]
        result += [self.constrain_lower_bound]
        if self.constrain_lower_bound:
            result += [self.lower_bound]
        result += [self.constrain_upper_bound]
        if self.constrain_upper_bound:
            result += [self.upper_bound]

        return (result)
        

    def run(self, workspace):
        m = workspace.measurements
        values = []
        input_values = []
        has_image_measurement = any([operand.object == cpmeas.IMAGE
                                     for operand in self.get_operands()])
        all_image_measurements = all([operand.object == cpmeas.IMAGE
                                     for operand in self.get_operands()])
        all_object_names = list(set([operand.operand_objects.value
                                     for operand in self.get_operands()
                                     if operand.object != cpmeas.IMAGE]))
        all_operands = self.get_operands()
        
        for operand in all_operands:
            value = m.get_current_measurement(operand.object,operand.operand_measurement.value)
            # Copy the measurement (if it's right type) or else it gets altered by the operation
            if not np.isscalar(value):
                value = value.copy()
            # ensure that the data can be changed in-place by floating point ops
            value = value.astype(np.float)

            if isinstance(value, str) or isinstance(value, unicode):
                try:
                    value = float(value)
                except ValueError:
                    raise ValueError("Unable to use non-numeric value in measurement, %s"%operand.measurement.value)

            input_values.append(value)
            value *= operand.multiplicand.value
            value **= operand.exponent.value
            values.append(value)
        
        if ((not has_image_measurement) and 
            (self.operation.value not in (O_NONE)) and 
            len(values[0]) != len(values[1])):
            #
            # Try harder, broadcast using the results from relate objects
            #
            operand_object1 = self.operands[0].operand_objects.value
            operand_object2 = self.operands[1].operand_objects.value
            g = m.get_relationship_groups()
            rk = None
            
            for gg in g:
                if gg.relationship == R_PARENT:
                    rk = gg
                    r = m.get_relationships(rk.module_number,
                                            rk.relationship,
                                            rk.object_name1,
                                            rk.object_name2,
                                            rk.group_number)
                    #
                    # first is parent of second
                    #
                    if (gg.object_name1 == operand_object1 and
                        gg.object_name2 == operand_object2):
                        i0 = r['object_number1'] - 1
                        i1 = r['object_number2'] - 1
                        break
                    elif (gg.object_name1 == operand_object2 and
                          gg.object_name2 == operand_object1):
                        i0 = r['object_number2'] - 1
                        i1 = r['object_number1'] - 1
                        break
            if rk is None:
                raise ValueError("Incompatable objects: %s has %d objects and %s has %d objects"%
                                 (operand_object1, len(values[0]),
                                  operand_object2, len(values[1])))
            #
            # Use np.bincount to broadcast or sum. Then divide the counts
            # by the sum to get count=0 -> Nan, count=1 -> value
            # count > 1 -> mean
            #
            def bincount(indexes, weights=None, minlength=None):
                '''Minlength was added to numpy at some point....'''
                result = np.bincount(indexes, weights)
                if minlength is not None and len(result) < minlength:
                    result = np.hstack(
                        [result, 
                         (0 if weights is None else np.nan) * 
                         np.zeros(minlength - len(result))])
                return result
            c0 = bincount(i0, minlength=len(values[0]))
            c1 = bincount(i1, minlength=len(values[1]))
            v1 = bincount(i0, values[1][i1], minlength=len(values[0])) / c0
            v0 = bincount(i1, values[0][i0], minlength=len(values[1])) / c1
            result = [
                self.compute_operation(values[0], v1),
                self.compute_operation(v0, values[1])]
        else:
            result = self.compute_operation(values[0], 
                                            values[1] if len(values) > 1
                                            else None)
            if not all_image_measurements:
                result = [result] * len(all_object_names)
       
        feature = self.measurement_name()
        if all_image_measurements:
            m.add_image_measurement(feature, result)
        else:
            for object_name, r in zip(all_object_names, result):
                m.add_measurement(object_name, feature, r)
                
<<<<<<< HEAD
        if self.show_window:
=======
            result = result[0]
            
        if workspace.frame is not None:
>>>>>>> 5e3c0fc2
            workspace.display_data.statistics = [("Measurement name","Measurement type","Result")]
            workspace.display_data.statistics += [(self.output_feature_name.value, 
                                                   "Image" if all_image_measurements else "Object", 
                                                   "%.2f"%np.mean(result))]

    def compute_operation(self, numerator, denominator):
        if self.operation == O_NONE:
            result = numerator
        elif self.operation == O_ADD:
            result = numerator+denominator
        elif self.operation == O_SUBTRACT:
            result = numerator-denominator
        elif self.operation == O_MULTIPLY:
            result = numerator * denominator
        elif self.operation == O_DIVIDE:
            if np.isscalar(denominator):
                if denominator == 0:
                    if np.isscalar(numerator):
                        result = np.NaN
                    else:
                        result = np.array([np.NaN] * len(numerator))
                else:
                    result = numerator / denominator
            else:
                result = numerator / denominator
                result[denominator == 0] = np.NaN
        else:
            raise NotImplementedError("Unsupported operation: %s"%self.operation.value)
        #
        # Post-operation rescaling
        #
        if self.wants_log.value:
            result = np.log10(result)
        if self.operation != O_NONE:
            result *= self.final_multiplicand.value
            # Handle NaNs with np.power instead of **
            result = np.power(result, self.final_exponent.value)
        result += self.final_addend.value

        if self.constrain_lower_bound:
            if np.isscalar(result):
                if result < self.lower_bound.value:
                    result = self.lower_bound.value
            else:
                result[result < self.lower_bound.value] = self.lower_bound.value

        if self.constrain_upper_bound:
            if np.isscalar(result):
                if result > self.upper_bound.value:
                    result = self.upper_bound.value
            else:
                result[result > self.upper_bound.value] = self.upper_bound.value
        
        return result
        
    def run_as_data_tool(self, workspace):
        workspace.measurements.is_first_image = True
        image_set_count = workspace.measurements.image_set_count
        for i in range(image_set_count):
            self.run(workspace)
            if i < image_set_count - 1:
                workspace.measurements.next_image_set()
        
    def measurement_name(self):
        return "%s_%s" %(C_MATH,self.output_feature_name.value)
            
    def display(self, workspace, figure):
        figure.set_subplots((1, 1))
        figure.subplot_table(0, 0, workspace.display_data.statistics,
                             ratio=(.25,.5,.25))
     
    def get_operands(self):
        '''Return the operand structures that participate in the calculation
        
        Return just the first operand for unary operations, return both
        for binary.
        '''
        if self.operation == O_NONE:
            return (self.operands[0], )
        else:
            return self.operands
         
    def get_measurement_columns(self, pipeline):
        all_object_names = list(set([operand.operand_objects.value
                                     for operand in self.get_operands()
                                     if operand.object != cpmeas.IMAGE]))
        if len(all_object_names):
            return [(name, self.measurement_name(), cpmeas.COLTYPE_FLOAT)
                    for name in all_object_names]
        else:
            return [(cpmeas.IMAGE, 
                     self.measurement_name(), 
                     cpmeas.COLTYPE_FLOAT)]

    def get_categories(self, pipeline, object_name):
        all_object_names = [operand.operand_objects.value
                            for operand in self.get_operands()
                            if operand.object != cpmeas.IMAGE]
        if len(all_object_names):
            if object_name in all_object_names:
                return [C_MATH]
        elif object_name == cpmeas.IMAGE:
            return [C_MATH]
        return []

    def get_measurements(self, pipeline, object_name, category):
        if category in self.get_categories(pipeline, object_name):
            return [self.output_feature_name.value]
        return []
    
    def validate_module(self, pipeline):
        '''Do further validation on this module's settings
        
        pipeline - this module's pipeline
        
        Check to make sure the output measurements aren't duplicated
        by prior modules.
        '''
        all_object_names = [operand.operand_objects.value
                            for operand in self.operands
                            if operand.object != cpmeas.IMAGE]
        for module in pipeline.modules():
            if module.module_num == self.module_num:
                break
            for name in all_object_names:
                features = module.get_measurements(pipeline, name, C_MATH)
                if self.output_feature_name.value in features:
                    raise cps.ValidationError(
                        'The feature, "%s", was already defined in module # %d'%
                        (self.output_feature_name.value, module.module_num),
                        self.output_feature_name)
        
    def upgrade_settings(self, setting_values, variable_revision_number,
                         module_name, from_matlab):
        if (from_matlab and variable_revision_number == 6 and 
            module_name == 'CalculateRatios'):
            ratio_name, \
            object_name_1, category_1, feature_1, image_1, scale_1, \
            object_name_2, category_2, feature_2, image_2, scale_2, \
            log_choice = setting_values
            setting_values = [ 
                object_name_1, category_1, feature_1, image_1, scale_1,
                object_name_2, category_2, feature_2, image_2, scale_2,
                log_choice, "1", "1", "1", "1", "Divide", ratio_name]
            variable_revision_number = 6
            module_name = 'CalculateMath'
        if (from_matlab and variable_revision_number == 6 and 
            module_name == 'CalculateMath'):
            new_setting_values = [setting_values[16], # output feature name
                                  setting_values[15]] # operation
            for i,multiply_factor_idx in ((0,11),(5,12)):
                object_name = setting_values[i]
                category = setting_values[i+1]
                feature = setting_values[i+2]
                measurement_image = setting_values[i+3]
                scale = setting_values[i+4]
                measurement = category+'_'+feature
                if len(measurement_image):
                    measurement += '_' + measurement_image
                if len(scale):
                    measurement += '_' + scale
                object_choice = (MC_IMAGE if object_name == cpmeas.IMAGE
                                 else MC_OBJECT) 
                new_setting_values += [object_choice,
                                       object_name,
                                       measurement,
                                       setting_values[multiply_factor_idx],
                                       "1"] # exponent
            new_setting_values += [setting_values[10], # wants log
                                   setting_values[14], # final multiplier
                                   setting_values[13]] # final exponent
            setting_values = new_setting_values
            from_matlab = False
            variable_revision_number = 1
        if (not from_matlab and variable_revision_number == 1):
            # Added a final addition number as well as options to constrain
            # the result to an upper and/or lower bound.
            setting_values += ["0", cps.NO, "0", cps.NO, "1"]
            variable_revision_number = 2
        return setting_values, variable_revision_number, from_matlab
<|MERGE_RESOLUTION|>--- conflicted
+++ resolved
@@ -366,14 +366,9 @@
         else:
             for object_name, r in zip(all_object_names, result):
                 m.add_measurement(object_name, feature, r)
-                
-<<<<<<< HEAD
+            result = result[0]
+                
         if self.show_window:
-=======
-            result = result[0]
-            
-        if workspace.frame is not None:
->>>>>>> 5e3c0fc2
             workspace.display_data.statistics = [("Measurement name","Measurement type","Result")]
             workspace.display_data.statistics += [(self.output_feature_name.value, 
                                                    "Image" if all_image_measurements else "Object", 
